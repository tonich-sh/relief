--- conflicted
+++ resolved
@@ -227,13 +227,6 @@
        >>> element.set([("foo", 1), ("bar", u"spam")])
        >>> element.value
        OrderedDict([('foo', 1), ('bar', u'spam')])
-<<<<<<< HEAD
-
-    Unlike :class:`Dict` :class:`Form` is a subclass of
-    :class:`collections.Mapping` but not of :class:`dict`. While you can set
-    values using ``form[key] = value`` syntax, any operation that would remove
-    keys defined by the schema or add keys not defined in the schema will fail
-    with exceptions (excluding the use of :meth:`set`).
 
     It is quite common to have very specific validation requirements for values
     in forms. In order to conveniently handle this case, you can add methods
@@ -249,8 +242,6 @@
 
     .. versionadded:: 0.2
        Added the ability to validate values with `validate_{key}` methods.
-=======
->>>>>>> 73db4957
     """
     native_type = dict
 
